--- conflicted
+++ resolved
@@ -27,16 +27,10 @@
 		t.Fatalf("failed to summarize: %v", err)
 	}
 
-<<<<<<< HEAD
 	expected := certificate.Summary{
+		CertificateIssuer:      "CN=sigstore-intermediate,O=sigstore.dev",
 		SubjectAlternativeName: certificate.SubjectAlternativeName{Type: "URI", Value: "https://github.com/sigstore/sigstore-js/.github/workflows/release.yml@refs/heads/main"},
 		Extensions: certificate.Extensions{
-=======
-	expected := Summary{
-		CertificateIssuer:      "CN=sigstore-intermediate,O=sigstore.dev",
-		SubjectAlternativeName: SubjectAlternativeName{Type: "URI", Value: "https://github.com/sigstore/sigstore-js/.github/workflows/release.yml@refs/heads/main"},
-		Extensions: Extensions{
->>>>>>> 0d2f620b
 			Issuer:                              "https://token.actions.githubusercontent.com",
 			GithubWorkflowTrigger:               "push",
 			GithubWorkflowSHA:                   "f0b49a04e5a62250e0f60fb128004a73110fe311",
@@ -82,16 +76,10 @@
 		t.Fatalf("failed to summarize: %v", err)
 	}
 
-<<<<<<< HEAD
 	expected := certificate.Summary{
+		CertificateIssuer:      "CN=sigstore-intermediate,O=sigstore.dev",
 		SubjectAlternativeName: certificate.SubjectAlternativeName{Type: "Email", Value: "brian@dehamer.com"},
 		Extensions: certificate.Extensions{
-=======
-	expected := Summary{
-		CertificateIssuer:      "CN=sigstore-intermediate,O=sigstore.dev",
-		SubjectAlternativeName: SubjectAlternativeName{Type: "Email", Value: "brian@dehamer.com"},
-		Extensions: Extensions{
->>>>>>> 0d2f620b
 			Issuer: "https://github.com/login/oauth",
 		},
 	}
