package main

import (
	"crypto"
	"crypto/ecdsa"
	"crypto/x509"
	"encoding/json"
	"encoding/pem"
	"flag"
	"fmt"
	"os"
	"time"

	"github.com/github/sigstore-verifier/pkg/bundle"
	"github.com/github/sigstore-verifier/pkg/root"
	"github.com/github/sigstore-verifier/pkg/tuf"
	"github.com/github/sigstore-verifier/pkg/verify"
	"github.com/sigstore/sigstore/pkg/signature"
)

var expectedOIDIssuer *string
var expectedSAN *string
var expectedSANRegex *string
var requireTSA *bool
var requireTlog *bool
var minBundleVersion *string
var onlineTlog *bool
var trustedPublicKey *string
var trustedrootJSONpath *string
var tufRootURL *string
var tufDirectory *string

func init() {
	expectedOIDIssuer = flag.String("expectedIssuer", "", "The expected OIDC issuer for the signing certificate")
	expectedSAN = flag.String("expectedSAN", "", "The expected identity in the signing certificate's SAN extension")
	expectedSANRegex = flag.String("expectedSANRegex", "", "The expected identity in the signing certificate's SAN extension")
	requireTSA = flag.Bool("requireTSA", false, "Require RFC 3161 signed timestamp")
	requireTlog = flag.Bool("requireTlog", true, "Require Artifact Transparency log entry (Rekor)")
	minBundleVersion = flag.String("minBundleVersion", "", "Minimum acceptable bundle version (e.g. '0.1')")
	onlineTlog = flag.Bool("onlineTlog", false, "Verify Artifact Transparency log entry online (Rekor)")
	trustedPublicKey = flag.String("publicKey", "", "Path to trusted public key")
	trustedrootJSONpath = flag.String("trustedrootJSONpath", "examples/trusted-root-public-good.json", "Path to trustedroot JSON file")
	tufRootURL = flag.String("tufRootURL", "", "URL of TUF root containing trusted root JSON file")
	tufDirectory = flag.String("tufDirectory", "tufdata", "Directory to store TUF metadata")
	flag.Parse()
	if flag.NArg() == 0 {
		usage()
		os.Exit(1)
	}
}

func usage() {
	fmt.Printf("Usage: %s [OPTIONS] BUNDLE_FILE ...\n", os.Args[0])
	flag.PrintDefaults()
}

func main() {
	b, err := bundle.LoadJSONFromPath(flag.Arg(0))
	if err != nil {
		fmt.Println(err)
		os.Exit(1)
	}

	if *minBundleVersion != "" {
		if !b.MinVersion(*minBundleVersion) {
			fmt.Printf("bundle is not of minimum version %s\n", *minBundleVersion)
			os.Exit(1)
		}
	}

	verifierConfig := []verify.VerifierConfigurator{}
	policyConfig := []verify.PolicyOptionConfigurator{}

<<<<<<< HEAD
	verifierConfig = append(verifierConfig, verify.WithSignedCertificateTimestamps())

	if *requireTSA {
		verifierConfig = append(verifierConfig, verify.WithSignedTimestamps())
	}

	if *requireTlog {
		verifierConfig = append(verifierConfig, verify.WithTransparencyLog())
=======
	verifierConfig = append(verifierConfig, verifier.WithSignedCertificateTimestamps(1))

	if *requireTSA {
		verifierConfig = append(verifierConfig, verifier.WithSignedTimestamps(1))
	}

	if *requireTlog {
		verifierConfig = append(verifierConfig, verifier.WithTransparencyLog(1))
>>>>>>> 862361b5
	}

	if *onlineTlog {
		verifierConfig = append(verifierConfig, verify.WithOnlineVerification())
	}

	if *expectedOIDIssuer != "" || *expectedSAN != "" || *expectedSANRegex != "" {
		certID, err := verify.NewShortCertificateIdentity(*expectedOIDIssuer, *expectedSAN, "", *expectedSANRegex)
		if err != nil {
			fmt.Println(err)
			os.Exit(1)
		}
		policyConfig = append(policyConfig, verify.WithCertificateIdentity(certID))
	}

	var trustedMaterial = make(root.TrustedMaterialCollection, 0)
	var trustedrootJSON []byte

	if *tufRootURL != "" {
		trustedrootJSON, err = tuf.GetTrustedrootJSON(*tufRootURL, *tufDirectory)
		if err != nil {
			fmt.Println(err)
			os.Exit(1)
		}
	} else if *trustedrootJSONpath != "" {
		trustedrootJSON, err = os.ReadFile(*trustedrootJSONpath)
		if err != nil {
			fmt.Println(err)
			os.Exit(1)
		}
	}

	if len(trustedrootJSON) > 0 {
		var trustedRoot *root.TrustedRoot
		trustedRoot, err = root.NewTrustedRootFromJSON(trustedrootJSON)
		if err != nil {
			fmt.Println(err)
			os.Exit(1)
		}
		trustedMaterial = append(trustedMaterial, trustedRoot)
	}
	if *trustedPublicKey != "" {
		pemBytes, err := os.ReadFile(*trustedPublicKey)
		if err != nil {
			fmt.Println(err)
			os.Exit(1)
		}
		pemBlock, _ := pem.Decode(pemBytes)
		if pemBlock == nil {
			fmt.Println("failed to decode pem block")
			os.Exit(1)
		}
		pubKey, err := x509.ParsePKIXPublicKey(pemBlock.Bytes)
		if err != nil {
			fmt.Println(err)
			os.Exit(1)
		}
		trustedMaterial = append(trustedMaterial, trustedPublicKeyMaterial(pubKey))
	}

	if len(trustedMaterial) == 0 {
		fmt.Println("no trusted material provided")
		os.Exit(1)
	}

	sev, err := verify.NewSignedEntityVerifier(trustedMaterial, verifierConfig...)
	if err != nil {
		fmt.Println(err)
		os.Exit(1)
	}

	res, err := sev.Verify(b, policyConfig...)
	if err != nil {
		fmt.Println(err)
		os.Exit(1)
	}

	fmt.Fprintf(os.Stderr, "Verification successful!\n")
	marshaled, err := json.MarshalIndent(res, "", "   ")
	if err != nil {
		fmt.Println(err)
		os.Exit(1)
	}
	fmt.Println(string(marshaled))
}

type nonExpiringVerifier struct {
	signature.Verifier
}

func (*nonExpiringVerifier) ValidAtTime(_ time.Time) bool {
	return true
}

func trustedPublicKeyMaterial(pk crypto.PublicKey) *root.TrustedPublicKeyMaterial {
	return root.NewTrustedPublicKeyMaterial(func(string) (root.TimeConstrainedVerifier, error) {
		verifier, err := signature.LoadECDSAVerifier(pk.(*ecdsa.PublicKey), crypto.SHA256)
		if err != nil {
			return nil, err
		}
		return &nonExpiringVerifier{verifier}, nil
	})
}<|MERGE_RESOLUTION|>--- conflicted
+++ resolved
@@ -71,25 +71,14 @@
 	verifierConfig := []verify.VerifierConfigurator{}
 	policyConfig := []verify.PolicyOptionConfigurator{}
 
-<<<<<<< HEAD
-	verifierConfig = append(verifierConfig, verify.WithSignedCertificateTimestamps())
+	verifierConfig = append(verifierConfig, verify.WithSignedCertificateTimestamps(1))
 
 	if *requireTSA {
-		verifierConfig = append(verifierConfig, verify.WithSignedTimestamps())
+		verifierConfig = append(verifierConfig, verify.WithSignedTimestamps(1))
 	}
 
 	if *requireTlog {
-		verifierConfig = append(verifierConfig, verify.WithTransparencyLog())
-=======
-	verifierConfig = append(verifierConfig, verifier.WithSignedCertificateTimestamps(1))
-
-	if *requireTSA {
-		verifierConfig = append(verifierConfig, verifier.WithSignedTimestamps(1))
-	}
-
-	if *requireTlog {
-		verifierConfig = append(verifierConfig, verifier.WithTransparencyLog(1))
->>>>>>> 862361b5
+		verifierConfig = append(verifierConfig, verify.WithTransparencyLog(1))
 	}
 
 	if *onlineTlog {
